--- conflicted
+++ resolved
@@ -31,56 +31,6 @@
 
   // Initialize ElevenLabs and Gemini when agents are ready
   useEffect(() => {
-<<<<<<< HEAD
-    // Create audio context lazily after user interaction to avoid autoplay warnings
-    const initAudioContext = () => {
-      if (audioContextRef.current) return;
-      
-      try {
-        const audioContext = new (window.AudioContext || window.webkitAudioContext)();
-        
-        // Resume context if suspended (required by browsers)
-        if (audioContext.state === 'suspended') {
-          audioContext.resume();
-        }
-        
-        audioContextRef.current = audioContext;
-
-        const analyserNode = audioContext.createAnalyser();
-        analyserNode.fftSize = 512;
-
-        // Create a silent oscillator to keep the audio context active
-        const oscillator = audioContext.createOscillator();
-        oscillator.frequency.value = 0;
-        oscillator.connect(analyserNode);
-        analyserNode.connect(audioContext.destination);
-        oscillator.start();
-
-        setAnalyser(analyserNode);
-      } catch (error) {
-        // Silently fail - audio context not critical for app functionality
-      }
-    };
-
-    // Initialize on first user interaction
-    const handleUserInteraction = () => {
-      initAudioContext();
-      document.removeEventListener('click', handleUserInteraction);
-      document.removeEventListener('keydown', handleUserInteraction);
-      document.removeEventListener('touchstart', handleUserInteraction);
-    };
-
-    document.addEventListener('click', handleUserInteraction);
-    document.addEventListener('keydown', handleUserInteraction);
-    document.addEventListener('touchstart', handleUserInteraction);
-
-    return () => {
-      document.removeEventListener('click', handleUserInteraction);
-      document.removeEventListener('keydown', handleUserInteraction);
-      document.removeEventListener('touchstart', handleUserInteraction);
-      if (audioContextRef.current) {
-        audioContextRef.current.close();
-=======
     const initServices = async () => {
       if (!agentsReady || elevenLabsReady) {
         return;
@@ -136,7 +86,6 @@
       }
       if (commentaryIntervalRef.current) {
         clearInterval(commentaryIntervalRef.current);
->>>>>>> 0eb475f0
       }
     };
   }, [agentsReady]);
