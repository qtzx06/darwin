--- conflicted
+++ resolved
@@ -1,85 +1,3 @@
-<<<<<<< HEAD
-# Environment variables
-.env
-.env.local
-.env.*.local
-
-# Python
-__pycache__/
-*.py[cod]
-*$py.class
-*.so
-.Python
-build/
-develop-eggs/
-dist/
-downloads/
-eggs/
-.eggs/
-lib/
-lib64/
-parts/
-sdist/
-var/
-wheels/
-*.egg-info/
-.installed.cfg
-*.egg
-
-# Virtual environments
-venv/
-.venv/
-ENV/
-env/
-.virtualenv/
-
-# IDE
-.vscode/
-.idea/
-*.swp
-*.swo
-*~
-
-# Logs
-*.log
-ai-agents/logs/
-*.log.*
-
-# Generated artifacts
-artifacts/
-
-# OS
-.DS_Store
-Thumbs.db
-desktop.ini
-
-# Artifacts
-artifacts/
-*.code
-
-# Temporary files
-*.tmp
-*.bak
-*.cache
-*.backup
-
-# Test and debug files
-test_*.py
-debug_*.py
-demo_*.py
-
-# API Keys (extra safety)
-**/LETTA_API_TOKEN*
-**/CLAUDE_API_KEY*
-
-# Audio test files
-*.mp3
-*.wav
-*.ogg
-
-# Vercel deployment
-.vercel
-=======
 # Dependencies
 node_modules/
 venv/
@@ -160,5 +78,4 @@
 
 # Move build artifacts
 move/**/build/
-move/**/Move.lock
->>>>>>> 0eb475f0
+move/**/Move.lock